--- conflicted
+++ resolved
@@ -50,17 +50,6 @@
     # \W non-words, use negated set to ignore non-words and "_" (underscore)
     # Compatible with non-latin characters, does not split words at
     # apostrophes
-<<<<<<< HEAD
-    return re.findall(r"([^\W_]+['’]*[^\W_]*)", phrase.lower())
-
-def build_entries_dictionary(words):
-    dictionary = {}
-    for word in words:
-        if word not in dictionary:
-            dictionary[word] = 0
-        dictionary[word] += 1
-    return dictionary
-=======
     if preserve_case:
         return re.findall(r"([^\W_]+['’]*[^\W_]*)", phrase)
     else:
@@ -74,5 +63,4 @@
     False if the word contains lower case letters, e.g., abcde, ABCde, abcDE,
         abCDe
     """
-    return re.match(r"\b[A-Z]{2,}\b", word) is not None
->>>>>>> cb726e5a
+    return re.match(r"\b[A-Z]{2,}\b", word) is not None